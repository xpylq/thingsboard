/*
 * Copyright © 2016-2017 The Thingsboard Authors
 *
 * Licensed under the Apache License, Version 2.0 (the "License");
 * you may not use this file except in compliance with the License.
 * You may obtain a copy of the License at
 *
 *     http://www.apache.org/licenses/LICENSE-2.0
 *
 * Unless required by applicable law or agreed to in writing, software
 * distributed under the License is distributed on an "AS IS" BASIS,
 * WITHOUT WARRANTIES OR CONDITIONS OF ANY KIND, either express or implied.
 * See the License for the specific language governing permissions and
 * limitations under the License.
 */
import './dashboard-settings.scss';

/*@ngInject*/
export default function DashboardSettingsController($scope, $mdDialog, statesControllerService, settings, gridSettings) {

    var vm = this;

    vm.cancel = cancel;
    vm.save = save;
    vm.imageAdded = imageAdded;
    vm.clearImage = clearImage;

    vm.settings = settings;
    vm.gridSettings = gridSettings;
    vm.stateControllers = statesControllerService.getStateControllers();

    if (vm.settings) {
        if (angular.isUndefined(vm.settings.stateControllerId)) {
            vm.settings.stateControllerId = 'default';
        }

<<<<<<< HEAD
    if (angular.isUndefined(vm.gridSettings.showEntitiesSelect)) {
        vm.gridSettings.showEntitiesSelect = true;
    }
=======
        if (angular.isUndefined(vm.settings.showTitle)) {
            vm.settings.showTitle = true;
        }
>>>>>>> 0f85e164

        if (angular.isUndefined(vm.settings.titleColor)) {
            vm.settings.titleColor = 'rgba(0,0,0,0.870588)';
        }

        if (angular.isUndefined(vm.settings.showDashboardsSelect)) {
            vm.settings.showDashboardsSelect = true;
        }

        if (angular.isUndefined(vm.settings.showEntitiesSelect)) {
            vm.settings.showEntitiesSelect = true;
        }

        if (angular.isUndefined(vm.settings.showDashboardTimewindow)) {
            vm.settings.showDashboardTimewindow = true;
        }

        if (angular.isUndefined(vm.settings.showDashboardExport)) {
            vm.settings.showDashboardExport = true;
        }
    }

    if (vm.gridSettings) {
        vm.gridSettings.backgroundColor = vm.gridSettings.backgroundColor || 'rgba(0,0,0,0)';
        vm.gridSettings.color = vm.gridSettings.color || 'rgba(0,0,0,0.870588)';
        vm.gridSettings.columns = vm.gridSettings.columns || 24;
        vm.gridSettings.margins = vm.gridSettings.margins || [10, 10];
        vm.hMargin = vm.gridSettings.margins[0];
        vm.vMargin = vm.gridSettings.margins[1];
        vm.gridSettings.backgroundSizeMode = vm.gridSettings.backgroundSizeMode || '100%';
    }

    function cancel() {
        $mdDialog.cancel();
    }

    function imageAdded($file) {
        var reader = new FileReader();
        reader.onload = function(event) {
            $scope.$apply(function() {
                if (event.target.result && event.target.result.startsWith('data:image/')) {
                    $scope.theForm.$setDirty();
                    vm.gridSettings.backgroundImageUrl = event.target.result;
                }
            });
        };
        reader.readAsDataURL($file.file);
    }

    function clearImage() {
        $scope.theForm.$setDirty();
        vm.gridSettings.backgroundImageUrl = null;
    }

    function save() {
        $scope.theForm.$setPristine();
        if (vm.gridSettings) {
            vm.gridSettings.margins = [vm.hMargin, vm.vMargin];
        }
        $mdDialog.hide(
            {
                settings: vm.settings,
                gridSettings: vm.gridSettings
            }
        );
    }
}<|MERGE_RESOLUTION|>--- conflicted
+++ resolved
@@ -34,15 +34,9 @@
             vm.settings.stateControllerId = 'default';
         }
 
-<<<<<<< HEAD
-    if (angular.isUndefined(vm.gridSettings.showEntitiesSelect)) {
-        vm.gridSettings.showEntitiesSelect = true;
-    }
-=======
         if (angular.isUndefined(vm.settings.showTitle)) {
             vm.settings.showTitle = true;
         }
->>>>>>> 0f85e164
 
         if (angular.isUndefined(vm.settings.titleColor)) {
             vm.settings.titleColor = 'rgba(0,0,0,0.870588)';
