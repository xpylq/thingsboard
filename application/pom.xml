<!--

    Copyright © 2016-2020 The Thingsboard Authors

    Licensed under the Apache License, Version 2.0 (the "License");
    you may not use this file except in compliance with the License.
    You may obtain a copy of the License at

        http://www.apache.org/licenses/LICENSE-2.0

    Unless required by applicable law or agreed to in writing, software
    distributed under the License is distributed on an "AS IS" BASIS,
    WITHOUT WARRANTIES OR CONDITIONS OF ANY KIND, either express or implied.
    See the License for the specific language governing permissions and
    limitations under the License.

-->
<project xmlns="http://maven.apache.org/POM/4.0.0" xmlns:xsi="http://www.w3.org/2001/XMLSchema-instance"
         xsi:schemaLocation="http://maven.apache.org/POM/4.0.0 http://maven.apache.org/xsd/maven-4.0.0.xsd">
    <modelVersion>4.0.0</modelVersion>
    <parent>
        <groupId>org.thingsboard</groupId>
        <version>2.5.3-SNAPSHOT</version>
        <artifactId>thingsboard</artifactId>
    </parent>
    <artifactId>application</artifactId>
    <packaging>jar</packaging>

    <name>ThingsBoard Server Application</name>
    <url>https://thingsboard.io</url>
    <description>Open-source IoT Platform - Device management, data collection, processing and visualization
    </description>

    <properties>
        <project.build.sourceEncoding>UTF-8</project.build.sourceEncoding>
        <main.dir>${basedir}/..</main.dir>
        <pkg.type>java</pkg.type>
        <pkg.disabled>false</pkg.disabled>
        <pkg.process-resources.phase>process-resources</pkg.process-resources.phase>
        <pkg.package.phase>package</pkg.package.phase>
        <pkg.name>thingsboard</pkg.name>
        <pkg.win.dist>${project.build.directory}/windows</pkg.win.dist>
        <pkg.copyInstallScripts>true</pkg.copyInstallScripts>
        <pkg.implementationTitle>ThingsBoard</pkg.implementationTitle>
        <pkg.mainClass>org.thingsboard.server.ThingsboardServerApplication</pkg.mainClass>
    </properties>

    <dependencies>
        <dependency>
            <groupId>de.ruedigermoeller</groupId>
            <artifactId>fst</artifactId>
        </dependency>
        <dependency>
            <groupId>io.netty</groupId>
            <artifactId>netty-transport-native-epoll</artifactId>
            <version>${netty.version}</version>
            <!-- Explicitly bring in the linux classifier, test may fail on 32-bit linux -->
            <classifier>linux-x86_64</classifier>
        </dependency>
        <dependency>
            <groupId>org.thingsboard.common</groupId>
            <artifactId>actor</artifactId>
        </dependency>
        <dependency>
            <groupId>org.thingsboard.common</groupId>
            <artifactId>util</artifactId>
        </dependency>
        <dependency>
            <groupId>org.thingsboard.rule-engine</groupId>
            <artifactId>rule-engine-api</artifactId>
        </dependency>
        <dependency>
            <groupId>org.thingsboard.rule-engine</groupId>
            <artifactId>rule-engine-components</artifactId>
        </dependency>
        <dependency>
            <groupId>org.thingsboard.common.transport</groupId>
            <artifactId>transport-api</artifactId>
        </dependency>
        <dependency>
            <groupId>org.thingsboard.common.transport</groupId>
            <artifactId>mqtt</artifactId>
        </dependency>
        <dependency>
            <groupId>org.thingsboard.common.transport</groupId>
            <artifactId>http</artifactId>
        </dependency>
        <dependency>
            <groupId>org.thingsboard.common.transport</groupId>
            <artifactId>coap</artifactId>
        </dependency>
        <dependency>
            <groupId>org.thingsboard</groupId>
            <artifactId>dao</artifactId>
        </dependency>
        <dependency>
            <groupId>org.thingsboard.common</groupId>
            <artifactId>queue</artifactId>
        </dependency>
        <dependency>
            <groupId>org.thingsboard</groupId>
            <artifactId>dao</artifactId>
            <type>test-jar</type>
            <scope>test</scope>
        </dependency>
        <dependency>
            <groupId>io.takari.junit</groupId>
            <artifactId>takari-cpsuite</artifactId>
            <scope>test</scope>
        </dependency>
        <dependency>
            <groupId>org.eclipse.paho</groupId>
            <artifactId>org.eclipse.paho.client.mqttv3</artifactId>
        </dependency>
        <dependency>
            <groupId>org.cassandraunit</groupId>
            <artifactId>cassandra-unit</artifactId>
            <exclusions>
                <exclusion>
                    <groupId>org.slf4j</groupId>
                    <artifactId>slf4j-log4j12</artifactId>
                </exclusion>
                <exclusion>
                    <groupId>org.hibernate</groupId>
                    <artifactId>hibernate-validator</artifactId>
                </exclusion>
            </exclusions>
            <scope>test</scope>
        </dependency>
        <dependency>
            <groupId>org.thingsboard</groupId>
            <artifactId>ui-ngx</artifactId>
            <version>${project.version}</version>
            <scope>runtime</scope>
        </dependency>
        <dependency>
            <groupId>org.springframework.boot</groupId>
            <artifactId>spring-boot-starter-security</artifactId>
        </dependency>
        <dependency>
            <groupId>org.springframework.boot</groupId>
            <artifactId>spring-boot-starter-web</artifactId>
        </dependency>
        <dependency>
            <groupId>org.springframework.boot</groupId>
            <artifactId>spring-boot-starter-websocket</artifactId>
        </dependency>
        <dependency>
            <groupId>org.springframework.cloud</groupId>
            <artifactId>spring-cloud-starter-oauth2</artifactId>
        </dependency>
        <dependency>
            <groupId>org.springframework.security</groupId>
            <artifactId>spring-security-oauth2-client</artifactId>
        </dependency>
        <dependency>
            <groupId>org.springframework.security</groupId>
            <artifactId>spring-security-oauth2-jose</artifactId>
        </dependency>
        <dependency>
            <groupId>io.jsonwebtoken</groupId>
            <artifactId>jjwt</artifactId>
        </dependency>
        <dependency>
            <groupId>org.freemarker</groupId>
            <artifactId>freemarker</artifactId>
        </dependency>
        <dependency>
            <groupId>commons-io</groupId>
            <artifactId>commons-io</artifactId>
        </dependency>
        <dependency>
            <groupId>org.apache.commons</groupId>
            <artifactId>commons-csv</artifactId>
        </dependency>
        <dependency>
            <groupId>org.springframework</groupId>
            <artifactId>spring-context-support</artifactId>
        </dependency>
        <dependency>
            <groupId>org.slf4j</groupId>
            <artifactId>slf4j-api</artifactId>
        </dependency>
        <dependency>
            <groupId>org.slf4j</groupId>
            <artifactId>log4j-over-slf4j</artifactId>
        </dependency>
        <dependency>
            <groupId>ch.qos.logback</groupId>
            <artifactId>logback-core</artifactId>
        </dependency>
        <dependency>
            <groupId>ch.qos.logback</groupId>
            <artifactId>logback-classic</artifactId>
        </dependency>
        <dependency>
            <groupId>com.sun.mail</groupId>
            <artifactId>javax.mail</artifactId>
        </dependency>
        <dependency>
            <groupId>org.apache.curator</groupId>
            <artifactId>curator-recipes</artifactId>
        </dependency>
        <dependency>
            <groupId>com.google.protobuf</groupId>
            <artifactId>protobuf-java</artifactId>
        </dependency>
        <dependency>
            <groupId>io.grpc</groupId>
            <artifactId>grpc-netty</artifactId>
        </dependency>
        <dependency>
            <groupId>io.grpc</groupId>
            <artifactId>grpc-protobuf</artifactId>
        </dependency>
        <dependency>
            <groupId>io.grpc</groupId>
            <artifactId>grpc-stub</artifactId>
        </dependency>
        <dependency>
            <groupId>io.springfox</groupId>
            <artifactId>springfox-swagger2</artifactId>
        </dependency>
        <dependency>
            <groupId>com.sun.winsw</groupId>
            <artifactId>winsw</artifactId>
            <classifier>bin</classifier>
            <type>exe</type>
            <scope>provided</scope>
        </dependency>
        <dependency>
            <groupId>org.thingsboard</groupId>
            <artifactId>tools</artifactId>
            <scope>test</scope>
        </dependency>
        <dependency>
            <groupId>org.thingsboard</groupId>
            <artifactId>rest-client</artifactId>
            <scope>test</scope>
        </dependency>
        <dependency>
            <groupId>org.springframework.boot</groupId>
            <artifactId>spring-boot-starter-test</artifactId>
            <scope>test</scope>
            <exclusions>
                <exclusion>
                    <groupId>com.vaadin.external.google</groupId>
                    <artifactId>android-json</artifactId>
                </exclusion>
            </exclusions>
        </dependency>
        <dependency>
            <groupId>org.springframework.security</groupId>
            <artifactId>spring-security-test</artifactId>
            <scope>test</scope>
        </dependency>
        <dependency>
            <groupId>com.jayway.jsonpath</groupId>
            <artifactId>json-path</artifactId>
            <scope>test</scope>
        </dependency>
        <dependency>
            <groupId>com.jayway.jsonpath</groupId>
            <artifactId>json-path-assert</artifactId>
            <scope>test</scope>
        </dependency>
        <dependency>
            <groupId>junit</groupId>
            <artifactId>junit</artifactId>
            <scope>test</scope>
        </dependency>
        <dependency>
            <groupId>org.mockito</groupId>
            <artifactId>mockito-all</artifactId>
            <scope>test</scope>
        </dependency>
        <dependency>
            <groupId>org.dbunit</groupId>
            <artifactId>dbunit</artifactId>
            <scope>test</scope>
        </dependency>
        <dependency>
            <groupId>com.github.springtestdbunit</groupId>
            <artifactId>spring-test-dbunit</artifactId>
            <scope>test</scope>
        </dependency>
        <dependency>
            <groupId>org.hsqldb</groupId>
            <artifactId>hsqldb</artifactId>
        </dependency>
        <dependency>
            <groupId>org.javadelight</groupId>
            <artifactId>delight-nashorn-sandbox</artifactId>
        </dependency>
        <dependency>
            <groupId>io.springfox.ui</groupId>
            <artifactId>springfox-swagger-ui-rfc6570</artifactId>
        </dependency>
        <dependency>
            <groupId>org.passay</groupId>
            <artifactId>passay</artifactId>
        </dependency>
        <dependency>
            <groupId>com.github.ua-parser</groupId>
            <artifactId>uap-java</artifactId>
        </dependency>
        <dependency>
<<<<<<< HEAD
            <groupId>org.java-websocket</groupId>
            <artifactId>Java-WebSocket</artifactId>
            <scope>test</scope>
=======
            <groupId>org.springframework.boot</groupId>
            <artifactId>spring-boot-starter-actuator</artifactId>
        </dependency>
        <dependency>
            <groupId>io.micrometer</groupId>
            <artifactId>micrometer-core</artifactId>
        </dependency>
        <dependency>
            <groupId>io.micrometer</groupId>
            <artifactId>micrometer-registry-prometheus</artifactId>
>>>>>>> 8808c268
        </dependency>
    </dependencies>

    <build>
        <finalName>${pkg.name}-${project.version}</finalName>
        <resources>
            <resource>
                <directory>${project.basedir}/src/main/resources</directory>
            </resource>
        </resources>
        <plugins>
            <plugin>
                <groupId>org.apache.maven.plugins</groupId>
                <artifactId>maven-compiler-plugin</artifactId>
            </plugin>
            <plugin>
                <groupId>org.apache.maven.plugins</groupId>
                <artifactId>maven-surefire-plugin</artifactId>
                <version>${surfire.version}</version>
                <configuration>
                    <systemPropertyVariables>
                        <spring.config.name>thingsboard</spring.config.name>
                    </systemPropertyVariables>
                    <includes>
                        <include>**/*TestSuite.java</include>
                    </includes>
                </configuration>
            </plugin>
            <plugin>
                <groupId>org.apache.maven.plugins</groupId>
                <artifactId>maven-resources-plugin</artifactId>
            </plugin>
            <plugin>
                <groupId>org.apache.maven.plugins</groupId>
                <artifactId>maven-dependency-plugin</artifactId>
            </plugin>
            <plugin>
                <groupId>org.apache.maven.plugins</groupId>
                <artifactId>maven-jar-plugin</artifactId>
            </plugin>
            <plugin>
                <groupId>org.springframework.boot</groupId>
                <artifactId>spring-boot-maven-plugin</artifactId>
            </plugin>
            <plugin>
                <groupId>org.thingsboard</groupId>
                <artifactId>gradle-maven-plugin</artifactId>
            </plugin>
            <plugin>
                <groupId>org.apache.maven.plugins</groupId>
                <artifactId>maven-assembly-plugin</artifactId>
            </plugin>
            <plugin>
                <groupId>org.apache.maven.plugins</groupId>
                <artifactId>maven-install-plugin</artifactId>
            </plugin>
            <plugin>
                <groupId>org.xolstice.maven.plugins</groupId>
                <artifactId>protobuf-maven-plugin</artifactId>
            </plugin>
            <plugin>
                <groupId>org.codehaus.mojo</groupId>
                <artifactId>build-helper-maven-plugin</artifactId>
            </plugin>
        </plugins>
    </build>
    <repositories>
        <repository>
            <id>jenkins</id>
            <name>Jenkins Repository</name>
            <url>https://repo.jenkins-ci.org/releases</url>
            <snapshots>
                <enabled>false</enabled>
            </snapshots>
        </repository>
    </repositories>
</project><|MERGE_RESOLUTION|>--- conflicted
+++ resolved
@@ -20,7 +20,7 @@
     <modelVersion>4.0.0</modelVersion>
     <parent>
         <groupId>org.thingsboard</groupId>
-        <version>2.5.3-SNAPSHOT</version>
+        <version>3.1.0-SNAPSHOT</version>
         <artifactId>thingsboard</artifactId>
     </parent>
     <artifactId>application</artifactId>
@@ -305,11 +305,11 @@
             <artifactId>uap-java</artifactId>
         </dependency>
         <dependency>
-<<<<<<< HEAD
             <groupId>org.java-websocket</groupId>
             <artifactId>Java-WebSocket</artifactId>
             <scope>test</scope>
-=======
+        </dependency>
+        <dependency>
             <groupId>org.springframework.boot</groupId>
             <artifactId>spring-boot-starter-actuator</artifactId>
         </dependency>
@@ -320,7 +320,6 @@
         <dependency>
             <groupId>io.micrometer</groupId>
             <artifactId>micrometer-registry-prometheus</artifactId>
->>>>>>> 8808c268
         </dependency>
     </dependencies>
 
