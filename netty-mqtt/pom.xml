<!--

    Copyright © 2016-2018 The Thingsboard Authors

    Licensed under the Apache License, Version 2.0 (the "License");
    you may not use this file except in compliance with the License.
    You may obtain a copy of the License at

        http://www.apache.org/licenses/LICENSE-2.0

    Unless required by applicable law or agreed to in writing, software
    distributed under the License is distributed on an "AS IS" BASIS,
    WITHOUT WARRANTIES OR CONDITIONS OF ANY KIND, either express or implied.
    See the License for the specific language governing permissions and
    limitations under the License.

-->
<project xmlns="http://maven.apache.org/POM/4.0.0" xmlns:xsi="http://www.w3.org/2001/XMLSchema-instance" xsi:schemaLocation="http://maven.apache.org/POM/4.0.0 http://maven.apache.org/xsd/maven-4.0.0.xsd">
    <modelVersion>4.0.0</modelVersion>
    <parent>
        <groupId>org.thingsboard</groupId>
<<<<<<< HEAD
        <version>2.0.0</version>
=======
        <version>2.0.1-SNAPSHOT</version>
>>>>>>> a4a3333e
        <artifactId>thingsboard</artifactId>
    </parent>
    <groupId>org.thingsboard</groupId>
    <artifactId>netty-mqtt</artifactId>
<<<<<<< HEAD
    <version>2.0.0</version>
=======
    <version>2.0.1-SNAPSHOT</version>
>>>>>>> a4a3333e
    <packaging>jar</packaging>

    <name>Netty MQTT Client</name>
    <url>https://thingsboard.io</url>

    <properties>
        <project.build.sourceEncoding>UTF-8</project.build.sourceEncoding>
        <main.dir>${basedir}/..</main.dir>
    </properties>

    <dependencies>
        <dependency>
            <groupId>io.netty</groupId>
            <artifactId>netty-codec-mqtt</artifactId>
        </dependency>
        <dependency>
            <groupId>io.netty</groupId>
            <artifactId>netty-handler</artifactId>
        </dependency>
        <dependency>
            <groupId>com.google.code.findbugs</groupId>
            <artifactId>jsr305</artifactId>
            <version>3.0.1</version>
            <optional>true</optional>
        </dependency>
        <dependency>
            <groupId>com.google.guava</groupId>
            <artifactId>guava</artifactId>
        </dependency>
    </dependencies>

    <distributionManagement>
        <repository>
            <id>jk-5-maven</id>
            <name>jk-5's maven server</name>
            <url>sftp://10.2.1.2/opt/maven</url>
        </repository>
    </distributionManagement>

    <build>
        <extensions>
            <extension>
                <groupId>org.apache.maven.wagon</groupId>
                <artifactId>wagon-ssh</artifactId>
                <version>2.6</version>
            </extension>
        </extensions>
        <plugins>
            <plugin>
                <groupId>org.apache.maven.plugins</groupId>
                <artifactId>maven-compiler-plugin</artifactId>
                <version>3.1</version>
                <configuration>
                    <source>1.8</source>
                    <target>1.8</target>
                </configuration>
            </plugin>
            <plugin>
                <groupId>org.apache.maven.plugins</groupId>
                <artifactId>maven-jar-plugin</artifactId>
                <version>2.4</version>
                <configuration>
                    <archive>
                        <manifest>
                            <addDefaultImplementationEntries>true</addDefaultImplementationEntries>
                        </manifest>
                    </archive>
                </configuration>
            </plugin>
        </plugins>
    </build>
</project><|MERGE_RESOLUTION|>--- conflicted
+++ resolved
@@ -19,20 +19,12 @@
     <modelVersion>4.0.0</modelVersion>
     <parent>
         <groupId>org.thingsboard</groupId>
-<<<<<<< HEAD
-        <version>2.0.0</version>
-=======
         <version>2.0.1-SNAPSHOT</version>
->>>>>>> a4a3333e
         <artifactId>thingsboard</artifactId>
     </parent>
     <groupId>org.thingsboard</groupId>
     <artifactId>netty-mqtt</artifactId>
-<<<<<<< HEAD
-    <version>2.0.0</version>
-=======
     <version>2.0.1-SNAPSHOT</version>
->>>>>>> a4a3333e
     <packaging>jar</packaging>
 
     <name>Netty MQTT Client</name>
