--- conflicted
+++ resolved
@@ -25,12 +25,7 @@
  * Created by ashvayka on 15.10.18.
  */
 @Data
-<<<<<<< HEAD
-public
-class SessionMetaData {
-=======
 public class SessionMetaData {
->>>>>>> 61723da3
 
     private volatile TransportProtos.SessionInfoProto sessionInfo;
     private final TransportProtos.SessionType sessionType;
