--- conflicted
+++ resolved
@@ -38,11 +38,8 @@
 
     void onToServerRpcResponse(ToServerRpcResponseMsg toServerResponse);
 
-<<<<<<< HEAD
-    void onToTransportUpdateCredentials(ToTransportUpdateCredentialsProto toTransportUpdateCredentials);
-=======
-    default void onProfileUpdate(DeviceProfile deviceProfile) {
-    }
->>>>>>> d04a5195
+    default void onToTransportUpdateCredentials(ToTransportUpdateCredentialsProto toTransportUpdateCredentials){}
+
+    default void onProfileUpdate(DeviceProfile deviceProfile) {}
 
 }