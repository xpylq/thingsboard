--- conflicted
+++ resolved
@@ -64,15 +64,9 @@
     "messageformat": "^2.3.0",
     "moment": "^2.27.0",
     "ngx-clipboard": "^13.0.1",
-<<<<<<< HEAD
-    "ngx-color-picker": "^9.1.0",
-    "ngx-daterangepicker-material": "^3.0.1",
-    "ngx-flowchart": "git://github.com/thingsboard/ngx-flowchart.git#9caae13da1b95fa8aaa7938f57537b229b207e4a",
-=======
     "ngx-color-picker": "^10.0.1",
     "ngx-daterangepicker-material": "^3.0.4",
     "ngx-flowchart": "git://github.com/thingsboard/ngx-flowchart.git#master",
->>>>>>> d04a5195
     "ngx-hm-carousel": "^2.0.0-rc.1",
     "ngx-sharebuttons": "^8.0.1",
     "ngx-translate-messageformat-compiler": "^4.8.0",
