///
/// Copyright © 2016-2020 The Thingsboard Authors
///
/// Licensed under the Apache License, Version 2.0 (the "License");
/// you may not use this file except in compliance with the License.
/// You may obtain a copy of the License at
///
///     http://www.apache.org/licenses/LICENSE-2.0
///
/// Unless required by applicable law or agreed to in writing, software
/// distributed under the License is distributed on an "AS IS" BASIS,
/// WITHOUT WARRANTIES OR CONDITIONS OF ANY KIND, either express or implied.
/// See the License for the specific language governing permissions and
/// limitations under the License.
///

import _ from 'lodash';
import { Observable, Observer, of, Subject } from 'rxjs';
import { finalize, map, share } from 'rxjs/operators';
import base64js from 'base64-js';
import { Datasource } from '@app/shared/models/widget.models';
<<<<<<< HEAD
=======
import { FormattedData } from '@app/modules/home/components/widget/lib/maps/map-models';
>>>>>>> cd88afea

export function onParentScrollOrWindowResize(el: Node): Observable<Event> {
  const scrollSubject = new Subject<Event>();
  const scrollParentNodes = scrollParents(el);
  const eventListenerObject: EventListenerObject = {
    handleEvent(evt: Event) {
      scrollSubject.next(evt);
    }
  };
  scrollParentNodes.forEach((scrollParentNode) => {
    scrollParentNode.addEventListener('scroll', eventListenerObject);
  });
  window.addEventListener('resize', eventListenerObject);
  const shared = scrollSubject.pipe(
    finalize(() => {
      scrollParentNodes.forEach((scrollParentNode) => {
        scrollParentNode.removeEventListener('scroll', eventListenerObject);
      });
      window.removeEventListener('resize', eventListenerObject);
    }),
    share()
  );
  return shared;
}

export function isLocalUrl(url: string): boolean {
  const parser = document.createElement('a');
  parser.href = url;
  const host = parser.hostname;
  if (host === 'localhost' || host === '127.0.0.1') {
    return true;
  } else {
    return false;
  }
}

export function animatedScroll(element: HTMLElement, scrollTop: number, delay?: number) {
  let currentTime = 0;
  const increment = 20;
  const start = element.scrollTop;
  const to = scrollTop;
  const duration = delay ? delay : 0;
  const remaining = to - start;
  const animateScroll = () => {
    if (duration === 0) {
      element.scrollTop = to;
    } else {
      currentTime += increment;
      const val = easeInOut(currentTime, start, remaining, duration);
      element.scrollTop = val;
      if (currentTime < duration) {
        setTimeout(animateScroll, increment);
      }
    }
  };
  animateScroll();
}

export function isUndefined(value: any): boolean {
  return typeof value === 'undefined';
}

export function isDefined(value: any): boolean {
  return typeof value !== 'undefined';
}

export function isDefinedAndNotNull(value: any): boolean {
  return typeof value !== 'undefined' && value !== null;
}

export function isFunction(value: any): boolean {
  return typeof value === 'function';
}

export function isObject(value: any): boolean {
  return value !== null && typeof value === 'object';
}

export function isNumber(value: any): boolean {
  return typeof value === 'number';
}

export function isNumeric(value: any): boolean {
  return (value - parseFloat(value) + 1) >= 0;
}

export function isString(value: any): boolean {
  return typeof value === 'string';
}

export function formatValue(value: any, dec?: number, units?: string, showZeroDecimals?: boolean): string | undefined {
  if (isDefined(value) &&
    value !== null && isNumeric(value)) {
    let formatted: string | number = Number(value);
    if (isDefined(dec)) {
      formatted = formatted.toFixed(dec);
    }
    if (!showZeroDecimals) {
      formatted = (Number(formatted) * 1);
    }
    formatted = formatted.toString();
    if (isDefined(units) && units.length > 0) {
      formatted += ' ' + units;
    }
    return formatted;
  } else {
    return value !== null ? value : '';
  }
}

export function objectValues(obj: any): any[] {
  return Object.keys(obj).map(e => obj[e]);
}

export function deleteNullProperties(obj: any) {
  if (isUndefined(obj) || obj == null) {
    return;
  }
  Object.keys(obj).forEach((propName) => {
    if (obj[propName] === null || isUndefined(obj[propName])) {
      delete obj[propName];
    } else if (isObject(obj[propName])) {
      deleteNullProperties(obj[propName]);
    } else if (obj[propName] instanceof Array) {
      (obj[propName] as any[]).forEach((elem) => {
        deleteNullProperties(elem);
      });
    }
  });
}

export function objToBase64(obj: any): string {
  const json = JSON.stringify(obj);
  const encoded = utf8Encode(json);
  const b64Encoded: string = base64js.fromByteArray(encoded);
  return b64Encoded;
}

export function base64toObj(b64Encoded: string): any {
  const encoded: Uint8Array | number[] = base64js.toByteArray(b64Encoded);
  const json = utf8Decode(encoded);
  const obj = JSON.parse(json);
  return obj;
}

function utf8Encode(str: string): Uint8Array | number[] {
  let result: Uint8Array | number[];
  if (isUndefined(Uint8Array)) {
    result = utf8ToBytes(str);
  } else {
    result = new Uint8Array(utf8ToBytes(str));
  }
  return result;
}

function utf8Decode(bytes: Uint8Array | number[]): string {
  return utf8Slice(bytes, 0, bytes.length);
}

const scrollRegex = /(auto|scroll)/;

function parentNodes(node: Node, nodes: Node[]): Node[] {
  if (node.parentNode === null) {
    return nodes;
  }
  return parentNodes(node.parentNode, nodes.concat([node]));
}

function style(el: Element, prop: string): string {
  return getComputedStyle(el, null).getPropertyValue(prop);
}

function overflow(el: Element): string {
  return style(el, 'overflow') + style(el, 'overflow-y') + style(el, 'overflow-x');
}

function isScrollNode(node: Node): boolean {
  if (node instanceof Element) {
    return scrollRegex.test(overflow(node));
  } else {
    return false;
  }
}

function scrollParents(node: Node): Node[] {
  if (!(node instanceof HTMLElement || node instanceof SVGElement)) {
    return [];
  }
  const scrollParentNodes = [];
  const nodeParents = parentNodes(node, []);
  nodeParents.forEach((nodeParent) => {
    if (isScrollNode(nodeParent)) {
      scrollParentNodes.push(nodeParent);
    }
  });
  if (document.scrollingElement) {
    scrollParentNodes.push(document.scrollingElement);
  } else if (document.documentElement) {
    scrollParentNodes.push(document.documentElement);
  }
  return scrollParentNodes;
}

function hashCode(str) {
  let hash = 0;
  let i;
  let char;
  if (str.length === 0) return hash;
  for (i = 0; i < str.length; i++) {
    char = str.charCodeAt(i);
    // tslint:disable-next-line:no-bitwise
    hash = ((hash << 5) - hash) + char;
    // tslint:disable-next-line:no-bitwise
    hash = hash & hash; // Convert to 32bit integer
  }
  return hash;
}

function easeInOut(
  currentTime: number,
  startTime: number,
  remainingTime: number,
  duration: number) {
  currentTime /= duration / 2;

  if (currentTime < 1) {
    return (remainingTime / 2) * currentTime * currentTime + startTime;
  }

  currentTime--;
  return (
    (-remainingTime / 2) * (currentTime * (currentTime - 2) - 1) + startTime
  );
}

function utf8Slice(buf: Uint8Array | number[], start: number, end: number): string {
  let res = '';
  let tmp = '';
  end = Math.min(buf.length, end || Infinity);
  start = start || 0;

  for (let i = start; i < end; i++) {
    if (buf[i] <= 0x7F) {
      res += decodeUtf8Char(tmp) + String.fromCharCode(buf[i]);
      tmp = '';
    } else {
      tmp += '%' + buf[i].toString(16);
    }
  }
  return res + decodeUtf8Char(tmp);
}

function decodeUtf8Char(str: string): string {
  try {
    return decodeURIComponent(str);
  } catch (err) {
    return String.fromCharCode(0xFFFD); // UTF 8 invalid char
  }
}

function utf8ToBytes(input: string, units?: number): number[] {
  units = units || Infinity;
  let codePoint: number;
  const length = input.length;
  let leadSurrogate: number = null;
  const bytes: number[] = [];
  let i = 0;

  for (; i < length; i++) {
    codePoint = input.charCodeAt(i);

    // is surrogate component
    if (codePoint > 0xD7FF && codePoint < 0xE000) {
      // last char was a lead
      if (leadSurrogate) {
        // 2 leads in a row
        if (codePoint < 0xDC00) {
          units -= 3;
          if (units > -1) { bytes.push(0xEF, 0xBF, 0xBD); }
          leadSurrogate = codePoint;
          continue;
        } else {
          // valid surrogate pair
          // tslint:disable-next-line:no-bitwise
          codePoint = leadSurrogate - 0xD800 << 10 | codePoint - 0xDC00 | 0x10000;
          leadSurrogate = null;
        }
      } else {
        // no lead yet

        if (codePoint > 0xDBFF) {
          // unexpected trail
          units -= 3;
          if (units > -1) { bytes.push(0xEF, 0xBF, 0xBD); }
          continue;
        } else if (i + 1 === length) {
          // unpaired lead
          units -= 3;
          if (units > -1) { bytes.push(0xEF, 0xBF, 0xBD); }
          continue;
        } else {
          // valid lead
          leadSurrogate = codePoint;
          continue;
        }
      }
    } else if (leadSurrogate) {
      // valid bmp char, but last char was a lead
      units -= 3;
      if (units > -1) { bytes.push(0xEF, 0xBF, 0xBD); }
      leadSurrogate = null;
    }

    // encode utf8
    if (codePoint < 0x80) {
      units -= 1;
      if (units < 0) { break; }
      bytes.push(codePoint);
    } else if (codePoint < 0x800) {
      units -= 2;
      if (units < 0) { break; }
      bytes.push(
        // tslint:disable-next-line:no-bitwise
        codePoint >> 0x6 | 0xC0,
        // tslint:disable-next-line:no-bitwise
        codePoint & 0x3F | 0x80
      );
    } else if (codePoint < 0x10000) {
      units -= 3;
      if (units < 0) { break; }
      bytes.push(
        // tslint:disable-next-line:no-bitwise
        codePoint >> 0xC | 0xE0,
        // tslint:disable-next-line:no-bitwise
        codePoint >> 0x6 & 0x3F | 0x80,
        // tslint:disable-next-line:no-bitwise
        codePoint & 0x3F | 0x80
      );
    } else if (codePoint < 0x200000) {
      units -= 4;
      if (units < 0) { break; }
      bytes.push(
        // tslint:disable-next-line:no-bitwise
        codePoint >> 0x12 | 0xF0,
        // tslint:disable-next-line:no-bitwise
        codePoint >> 0xC & 0x3F | 0x80,
        // tslint:disable-next-line:no-bitwise
        codePoint >> 0x6 & 0x3F | 0x80,
        // tslint:disable-next-line:no-bitwise
        codePoint & 0x3F | 0x80
      );
    } else {
      throw new Error('Invalid code point');
    }
  }
  return bytes;
}

export function deepClone<T>(target: T, ignoreFields?: string[]): T {
  if (target === null) {
    return target;
  }
  if (target instanceof Date) {
    return new Date(target.getTime()) as any;
  }
  if (target instanceof Array) {
    const cp = [] as any[];
    (target as any[]).forEach((v) => { cp.push(v); });
    return cp.map((n: any) => deepClone<any>(n)) as any;
  }
  if (typeof target === 'object' && target !== {}) {
    const cp = { ...(target as { [key: string]: any }) } as { [key: string]: any };
    Object.keys(cp).forEach(k => {
      if (!ignoreFields || ignoreFields.indexOf(k) === -1) {
        cp[k] = deepClone<any>(cp[k]);
      }
    });
    return cp as T;
  }
  return target;
}

export function isEqual(a: any, b: any): boolean {
  return _.isEqual(a, b);
}

export function mergeDeep<T>(target: T, ...sources: T[]): T {
  return _.merge(target, ...sources);
}

export function guid(): string {
  function s4(): string {
    return Math.floor((1 + Math.random()) * 0x10000)
      .toString(16)
      .substring(1);
  }
  return s4() + s4() + '-' + s4() + '-' + s4() + '-' +
    s4() + '-' + s4() + s4() + s4();
}

const SNAKE_CASE_REGEXP = /[A-Z]/g;

export function snakeCase(name: string, separator: string): string {
  separator = separator || '_';
  return name.replace(SNAKE_CASE_REGEXP, (letter, pos) => {
    return (pos ? separator : '') + letter.toLowerCase();
  });
}

export function getDescendantProp(obj: any, path: string): any {
  return path.split('.').reduce((acc, part) => acc && acc[part], obj);
}

export function imageLoader(imageUrl: string): Observable<HTMLImageElement> {
  return new Observable((observer: Observer<HTMLImageElement>) => {
    const image = new Image();
    image.style.position = 'absolute';
    image.style.left = '-99999px';
    image.style.top = '-99999px';
    image.onload = () => {
      observer.next(image);
      document.body.removeChild(image);
      observer.complete();
    };
    image.onerror = err => {
      observer.error(err);
      document.body.removeChild(image);
      observer.complete();
    };
    document.body.appendChild(image)
    image.src = imageUrl;
  });
}

export function createLabelFromDatasource(datasource: Datasource, pattern: string) {
  const varsRegex = /\$\{([^}]*)\}/g;
  let label = pattern;
  if (!datasource) {
    return label;
  }
  let match = varsRegex.exec(pattern);
  while (match !== null) {
    const variable = match[0];
    const variableName = match[1];
    if (variableName === 'dsName') {
      label = label.split(variable).join(datasource.name);
    } else if (variableName === 'entityName') {
      label = label.split(variable).join(datasource.entityName);
    } else if (variableName === 'deviceName') {
      label = label.split(variable).join(datasource.entityName);
    } else if (variableName === 'entityLabel') {
      label = label.split(variable).join(datasource.entityLabel || datasource.entityName);
    } else if (variableName === 'aliasName') {
      label = label.split(variable).join(datasource.aliasName);
    } else if (variableName === 'entityDescription') {
      label = label.split(variable).join(datasource.entityDescription);
    }
    match = varsRegex.exec(pattern);
  }
  return label;
}

export function createLabelFromDatasource(datasource: Datasource, pattern: string) {
  const varsRegex = /\$\{([^}]*)\}/g;
  let label = pattern;
  if (!datasource) {
    return label;
  }
  let match = varsRegex.exec(pattern);
  while (match !== null) {
    const variable = match[0];
    const variableName = match[1];
    if (variableName === 'dsName') {
      label = label.split(variable).join(datasource.name);
    } else if (variableName === 'entityName') {
      label = label.split(variable).join(datasource.entityName);
    } else if (variableName === 'deviceName') {
      label = label.split(variable).join(datasource.entityName);
    } else if (variableName === 'entityLabel') {
      label = label.split(variable).join(datasource.entityLabel || datasource.entityName);
    } else if (variableName === 'aliasName') {
      label = label.split(variable).join(datasource.aliasName);
    } else if (variableName === 'entityDescription') {
      label = label.split(variable).join(datasource.entityDescription);
    }
    match = varsRegex.exec(pattern);
  }
  return label;
}

const imageAspectMap = {};

export function aspectCache(imageUrl: string): Observable<number> {
  if (imageUrl?.length) {
    const hash = hashCode(imageUrl);
    let aspect = imageAspectMap[hash];
    if (aspect) {
      return of(aspect);
    }
    else return imageLoader(imageUrl).pipe(map(image => {
      aspect = image.width / image.height;
      imageAspectMap[hash] = aspect;
      return aspect;
    }))
  }
}

export function parseArray(input: any[]): any[] {
  return _(input).groupBy(el => el?.datasource?.entityName)
    .values().value().map((entityArray, dsIndex) =>
      entityArray[0].data.map((el, i) => {
        const obj = {
          entityName: entityArray[0]?.datasource?.entityName,
          $datasource: entityArray[0]?.datasource,
          dsIndex,
          time: el[0],
          deviceType: null
        };
        entityArray.filter(el => el.data.length).forEach(entity => {
          obj[entity?.dataKey?.label] = entity?.data[i][1];
          obj[entity?.dataKey?.label + '|ts'] = entity?.data[0][0];
          if (entity?.dataKey?.label === 'type') {
            obj.deviceType = entity?.data[0][1];
          }
        });
        return obj;
      })
    );
}

export function parseData(input: any[]): FormattedData[] {
  return _(input).groupBy(el => el?.datasource?.entityName)
    .values().value().map((entityArray, i) => {
      const obj = {
        entityName: entityArray[0]?.datasource?.entityName,
        $datasource: entityArray[0]?.datasource as Datasource,
        dsIndex: i,
        deviceType: null
      };
      entityArray.filter(el => el.data.length).forEach(el => {
        obj[el?.dataKey?.label] = el?.data[0][1];
        obj[el?.dataKey?.label + '|ts'] = el?.data[0][0];
        if (el?.dataKey?.label === 'type') {
          obj.deviceType = el?.data[0][1];
        }
      });
      return obj;
    });
}

export function safeExecute(func: Function, params = []) {
  let res = null;
  if (func && typeof (func) === 'function') {
    try {
      res = func(...params);
    }
    catch (err) {
      console.log('error in external function:', err);
      res = null;
    }
  }
  return res;
}

export function parseFunction(source: any, params: string[] = ['def']): Function {
  let res = null;
  if (source?.length) {
    try {
      res = new Function(...params, source);
    }
    catch (err) {
      res = null;
    }
  }
  return res;
}

export function parseTemplate(template: string, data: { $datasource?: Datasource, [key: string]: any },
  translateFn?: (key: string) => string) {
  let res = '';
  try {
    if (template.match(/<link-act/g)) {
      template = template.replace(/<link-act/g, '<a').replace(/link-act>/g, 'a>')
        .replace(/name=(\'|")(.*?)(\'|")/g, `class='tb-custom-action' id='$2'`);
    }
    if (translateFn) {
      template = translateFn(template);
    }
    template = createLabelFromDatasource(data.$datasource, template);
    const formatted = template.match(/\$\{([^}]*)\:\d*\}/g);
    if (formatted)
      formatted.forEach(value => {
        const [variable, digits] = value.replace('${', '').replace('}', '').split(':');
        data[variable] = padValue(data[variable], +digits);
        if (data[variable] === 'NaN') data[variable] = '';
        template = template.replace(value, '${' + variable + '}');
      });
    const variables = template.match(/\$\{.*?\}/g);
    if (variables) {
      variables.forEach(variable => {
        variable = variable.replace('${', '').replace('}', '');
        if (!data[variable])
          data[variable] = '';
      })
    }
    const compiled = _.template(template);
    res = compiled(data);
  }
  catch (ex) {
    console.log(ex, template)
  }
  return res;
}

export let parseWithTranslation = {
  translate(): string {
    throw console.error('Translate not assigned');
  },
  parseTemplate(template: string, data: object, forceTranslate = false): string {
    return parseTemplate(forceTranslate ? this.translate(template) : template, data, this?.translate);
  },
  setTranslate(translateFn: (key: string, defaultTranslation?: string) => string) {
    this.translate = translateFn;
  }
}

export function padValue(val: any, dec: number): string {
  let strVal;
  let n;

  val = parseFloat(val);
  n = (val < 0);
  val = Math.abs(val);

  if (dec > 0) {
    strVal = val.toFixed(dec).toString()
  } else {
    strVal = Math.round(val).toString();
  }
  strVal = (n ? '-' : '') + strVal;
  return strVal;
}<|MERGE_RESOLUTION|>--- conflicted
+++ resolved
@@ -19,10 +19,7 @@
 import { finalize, map, share } from 'rxjs/operators';
 import base64js from 'base64-js';
 import { Datasource } from '@app/shared/models/widget.models';
-<<<<<<< HEAD
-=======
 import { FormattedData } from '@app/modules/home/components/widget/lib/maps/map-models';
->>>>>>> cd88afea
 
 export function onParentScrollOrWindowResize(el: Node): Observable<Event> {
   const scrollSubject = new Subject<Event>();
@@ -485,34 +482,6 @@
   return label;
 }
 
-export function createLabelFromDatasource(datasource: Datasource, pattern: string) {
-  const varsRegex = /\$\{([^}]*)\}/g;
-  let label = pattern;
-  if (!datasource) {
-    return label;
-  }
-  let match = varsRegex.exec(pattern);
-  while (match !== null) {
-    const variable = match[0];
-    const variableName = match[1];
-    if (variableName === 'dsName') {
-      label = label.split(variable).join(datasource.name);
-    } else if (variableName === 'entityName') {
-      label = label.split(variable).join(datasource.entityName);
-    } else if (variableName === 'deviceName') {
-      label = label.split(variable).join(datasource.entityName);
-    } else if (variableName === 'entityLabel') {
-      label = label.split(variable).join(datasource.entityLabel || datasource.entityName);
-    } else if (variableName === 'aliasName') {
-      label = label.split(variable).join(datasource.aliasName);
-    } else if (variableName === 'entityDescription') {
-      label = label.split(variable).join(datasource.entityDescription);
-    }
-    match = varsRegex.exec(pattern);
-  }
-  return label;
-}
-
 const imageAspectMap = {};
 
 export function aspectCache(imageUrl: string): Observable<number> {
